--- conflicted
+++ resolved
@@ -13,16 +13,8 @@
     no_pointer: u16,
 }
 
-<<<<<<< HEAD
-// #[derive(Trace)]
-// enum AllocEnum {
-//     A(usize),
-//     B { f: usize },
-// }
-=======
 #[derive(Trace)]
 struct ReferencingTup(u16, GcPointer<Referencing>);
->>>>>>> 38443e0f
 
 fn perform_work(gc: &mut GcHandle) -> GcResult<()> {
     println!("initialized");
